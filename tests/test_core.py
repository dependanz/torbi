import torch
import numpy as np
import time

import torbi

def test_decode():
    """Viterbi decoding test"""
    observation = torch.tensor([
        [0.25, 0.5, 0.25],
        [0.25, 0.25, 0.5],
        [0.33, 0.33, 0.33]
    ]).unsqueeze(dim=0)
    transition = torch.tensor([
        [0.5, 0.25, 0.25],
        [0.33, 0.34, 0.33],
        [0.25, 0.25, 0.5]
    ])
    initial = torch.tensor([0.4, 0.35, 0.25])
    bins = torbi.from_probabilities(
<<<<<<< HEAD
        observation[None],
        transition,
        initial,
        log_probs=False)
=======
        observation=observation, 
        transition=transition, 
        initial=initial,
        log_probs=False
    )
>>>>>>> eddd24df
    assert (bins == torch.tensor([1, 2, 2])).all()<|MERGE_RESOLUTION|>--- conflicted
+++ resolved
@@ -18,16 +18,8 @@
     ])
     initial = torch.tensor([0.4, 0.35, 0.25])
     bins = torbi.from_probabilities(
-<<<<<<< HEAD
-        observation[None],
-        transition,
-        initial,
+        observation=observation,
+        transition=transition,
+        initial=initial,
         log_probs=False)
-=======
-        observation=observation, 
-        transition=transition, 
-        initial=initial,
-        log_probs=False
-    )
->>>>>>> eddd24df
     assert (bins == torch.tensor([1, 2, 2])).all()