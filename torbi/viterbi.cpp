--- conflicted
+++ resolved
@@ -130,11 +130,7 @@
     torch::Tensor batch_frames, // BATCH
     torch::Tensor transition, // STATES x STATES
     torch::Tensor initial, // STATES
-<<<<<<< HEAD
     int num_threads
-=======
-    int num_threads = 0
->>>>>>> 9931c047
 ) {
     omp_set_num_threads(num_threads);
     assert(batch_frames.dim() == 3);
@@ -193,12 +189,9 @@
     indices = indices.to(torch::kInt32);
 
     if (device.is_cuda()) {
-<<<<<<< HEAD
         CHECK_INPUT(indices);
         CHECK_INPUT(memory);
         CHECK_INPUT(batch_frames);
-=======
->>>>>>> 9931c047
         viterbi_backtrace_trellis_cuda(
             indices.data_ptr<int>(),
             memory.data_ptr<int>(),
@@ -208,10 +201,7 @@
             states
         );
     } else {
-<<<<<<< HEAD
         omp_set_num_threads(num_threads);
-=======
->>>>>>> 9931c047
         viterbi_backtrace_trellis_cpu(
             indices.data_ptr<int>(),
             memory.data_ptr<int>(),
@@ -220,10 +210,6 @@
             max_frames,
             states
         );
-<<<<<<< HEAD
-=======
-
->>>>>>> 9931c047
     }
 
     return indices;
