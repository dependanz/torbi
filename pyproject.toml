[build-system]
requires = [
    "setuptools>=61.0,<70",
    "numpy",
    "pybind11",
    "torch"
]
build-backend = "setuptools.build_meta"

[project]
name = "torbi"
<<<<<<< HEAD
version = "0.1.0"
=======
version = "1.0.0"
>>>>>>> 7c90226f
authors = [
  { name="Cameron Churchwell", email="cameronchurchwell2024@u.northwestern.edu" },
  { name="Max Morrison", email="maxrmorrison@gmail.com" },
]
description = "Optimized Viterbi decoding and fast approximations"
readme = "README.md"
requires-python = ">=3.8"
dependencies = [
    "numpy", "torch", "torchutil", "yapecs", "tqdm"
]
classifiers = [
    "License :: OSI Approved :: MIT License"
]
license = {text = "MIT License"}
keywords = ["decode", "sequence", "torch", "Viterbi"]

[project.urls]
Homepage = "https://github.com/maxrmorrison/torbi"
Issues = "https://github.com/maxrmorrison/torbi/issues"

[project.optional-dependencies]
evaluate = [
    "librosa",
    "torchaudio",
    "pytest",
    "penn"
]

[tool.setuptools.package-data]
torbi = ["assets/*", "assets/*/*"]<|MERGE_RESOLUTION|>--- conflicted
+++ resolved
@@ -9,11 +9,7 @@
 
 [project]
 name = "torbi"
-<<<<<<< HEAD
-version = "0.1.0"
-=======
 version = "1.0.0"
->>>>>>> 7c90226f
 authors = [
   { name="Cameron Churchwell", email="cameronchurchwell2024@u.northwestern.edu" },
   { name="Max Morrison", email="maxrmorrison@gmail.com" },
